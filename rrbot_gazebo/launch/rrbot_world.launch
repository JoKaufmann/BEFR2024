--- conflicted
+++ resolved
@@ -56,11 +56,7 @@
   <node ns="/rrbot" name="camera" pkg="rrbot_description" type="fake_visual_detector" respawn="false" output="screen">
     <remap from="camera" to="position_groundtruth" />
     <remap from="target" to="/car/position_groundtruth" />
-<<<<<<< HEAD
-    <param name="pitch" value="$(eval PI / 2)" />
-=======
     <param name="pitch" value="$(eval PI / 2 )" />
->>>>>>> 0d3453b7
     <param name="f" value="300.0" />
     <param name="SigmaX" value="4.0" />
     <param name="SigmaY" value="4.0" />
