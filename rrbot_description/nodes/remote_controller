--- conflicted
+++ resolved
@@ -81,11 +81,7 @@
     pitch_max = 40.0*math.pi/180.0
     yaw_max = 180.0*math.pi/180.0
 
-<<<<<<< HEAD
-    if (throttle<0.9):
-=======
     if (throttle<0.1):
->>>>>>> 210ff1b7
         Setpoints=np.array([Attitude_P*(roll*roll_max - r), Attitude_P*(pitch*pitch_max - p),yaw*yaw_max])
         mythrottle=throttle
     else:
@@ -94,12 +90,9 @@
         if FOLLOW_CAR:
             waypoint = CAR_POS
             waypoint[2] = -10.0
-<<<<<<< HEAD
             myyaw = math.atan2(waypoint[0]-pos[0], waypoint[1]-pos[1])
-=======
         elif MIDDLE_HOVER:
             waypoint = np.array([0.,-4.,-15.])
->>>>>>> 210ff1b7
         else:
             if np.linalg.norm( waypoints[current_waypoint] - pos )<0.5:
                 current_waypoint = (current_waypoint + 1) % 4
