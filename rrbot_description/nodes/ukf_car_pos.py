import rospy
from nav_msgs.msg import Odometry
from geometry_msgs.msg import Vector3Stamped, PointStamped
import numpy as np
import tf

# helper functions
def qv_mult(q1, v1):
    ''' Rotate vector v1 by quaternion q1 '''
    q2 = list(v1)
    q2.append(0.0)
    return tf.transformations.quaternion_multiply(
        tf.transformations.quaternion_multiply(q1, q2), 
        tf.transformations.quaternion_conjugate(q1)
    )[:3]

def qv_inv(q1):
    ''' Inverse of quaternion q1 '''
    q2=q1*1.0
    q2[:3]*=-1
    return q2

class UKF:
    def __init__(self):
        # Initialization flags
        self.state_initialized = False

        # Initialize camera and measurement vector
        # /rrbot/camera/SigmaX: 4.0
        # /rrbot/camera/SigmaY: 4.0
        # /rrbot/camera/SigmaZ: 0.25
        self.sensor_size = np.array([640, 480])     # sensor/image size
        self.pp = self.sensor_size*0.5              # principal point
        self.f = 300                                # focal length
        self.depth_factor = 1                       # depth factor
        self.cam_offset = np.zeros(3)               # camera offset in drone frame
        # camera direction on robot as quaternion from [roll, pitch, yaw]
        self.cam_dir = tf.transformations.quaternion_from_euler(0, np.pi/4, 0)     # ToDo: change pitch back to pi/4, also in world file
        self.dcam_initialized = False
        self.dcam = np.zeros(6)                     # target position and velocity in camera frame

        # Sigma point parameters
        self.dim_x = 6
<<<<<<< HEAD
        self.alpha = 1e-3 # suggested by Wan and van der Merwe
        self.beta = 2.0 # 2.0 is optimal for Gaussian priors
        self.kappa = self.dim_x - 3
=======
        self.alpha = 1e-3   # suggested by Wan and van der Merwe
        self.beta = 2.0     # 2.0 is optimal for Gaussian priors
        self.kappa = 0
>>>>>>> 80449b83
        self.lambda_ = self.alpha**2 * (self.dim_x + self.kappa) - self.dim_x
        self.gamma = np.sqrt(self.dim_x + self.lambda_)
        # Sigma point weights
        self.Wm = np.zeros(2*self.dim_x + 1)
        self.Wc = np.zeros(2*self.dim_x + 1)
        self.Wm[0] = self.lambda_ / (self.dim_x + self.lambda_)
        self.Wc[0] = self.lambda_ / (self.dim_x + self.lambda_) + (1 - self.alpha**2 + self.beta)
        for i in range(1, 2*self.dim_x + 1):
            self.Wm[i] = self.Wc[i] = 1 / (2*(self.dim_x + self.lambda_))
        # Todo: check self.wm, for debugging, create pos. weight vector
        self.Wm = np.concatenate((np.array([self.dim_x*2]), np.array([1]*int(self.dim_x*2))))/(self.dim_x*4)
        self.Wc = self.Wm

        # Initialize state vector
        self.gt_car = np.zeros(10)
        self.gt_drone = np.zeros(10)
        self.x = np.zeros(self.dim_x)       # (target_pos, target_vel)

        # Initialize covariance matrix
        self.Sigma = np.eye(self.dim_x)                             #TODO: Define Covariance
        self.sigma_points = np.zeros((self.dim_x, 2*self.dim_x+1))  # dimension len(x) x 2*len(x) + 1
        
        # Initialize noise matrices
<<<<<<< HEAD
        self.R = np.eye(self.dim_x)                             #TODO: Define process noise
        self.Q = np.diag(np.array([4., 4., 0.25, 1, 1, 1]))     #TODO: Define measurement noise
=======
        self.R = np.diag(np.array([1, 1., 1, 1000, 1000, 100]))      #TODO: Define process noise
        self.Q = np.diag(np.array([4, 4., 0.25, 4/0.1, 4/0.1, 0.25/0.1]))      #TODO: Define measurement noise
>>>>>>> 80449b83

        # Set initial timestamp
        #? currently done in groundtruth_car_callback once the first groundtruth data is received
        # self.prev_time = rospy.Time.now()

        # Initialize subscriber
        rospy.Subscriber("rrbot/fake_detection", PointStamped, self.depth_cam_callback)
        rospy.Subscriber("rrbot/position_groundtruth", Odometry, self.groundtruth_drone_callback)
        rospy.Subscriber("car/position_groundtruth", Odometry, self.groundtruth_car_callback)
        
        # Initialize publisher
        self.pub = rospy.Publisher('car/pos_estimate', Odometry, queue_size=10)
    
    def prediction_step(self, dt):
        if self.state_initialized is False:
            return
        
        print("dt: ", dt)

        # Compute sigma points
        self.get_sigma_points()

        # Calculate transition of sigma points through state transition model
        sigma_points_pred = np.zeros((self.dim_x, 2*self.dim_x + 1))
        for i in range(2*self.dim_x + 1):
            sigma_points_pred[:, i] = self.state_transition(self.sigma_points[:, i], dt)

        # Compute predicted mean
        self.x = np.sum(self.Wm*sigma_points_pred, axis=1)
        # self.x = np.average(sigma_points_pred, axis=1, weights=self.Wm)

        # Compute predicted covariance
        self.Sigma = np.zeros((self.dim_x, self.dim_x))
        for i in range(2*self.dim_x + 1):
            self.Sigma += self.Wc[i]*np.outer(sigma_points_pred[:, i]-self.x, sigma_points_pred[:, i]-self.x)
        self.Sigma += self.R
        
    def update_step(self, dt):
        if self.state_initialized is False:
            return
        
        # Initialize sigma points in measurement space
        Z_sigma_old = np.zeros((3, 2*self.dim_x + 1))

        # transform old sigma points to measurement space
        for i in range(2*self.dim_x + 1):
            Z_sigma_old[:, i] = self.measurement_model(self.sigma_points[:3, i])

        # get new sigma points from pred. state and state covariance
        self.get_sigma_points()

        # transform position sigma points to measurement space
        Z_sigma = np.zeros((6, 2*self.dim_x + 1))
        for i in range(2*self.dim_x + 1):
            Z_sigma[:3, i] = self.measurement_model(self.sigma_points[:3, i])
        # calculate velocity sigma points
        Z_sigma[3:, :] = (Z_sigma[:3, :] - Z_sigma_old[:3, :])/dt

        # mean of predicted measurement
        z_sigma_mean = np.sum(self.Wm*Z_sigma, axis=1)
        # z_sigma_mean = np.average(Z_sigma, axis=1, weights=self.Wm)

        # covariance of predicted measurement
        S = np.zeros((self.dim_x, self.dim_x))
        for i in range(2*self.dim_x + 1):
            S += self.Wc[i]*np.outer(Z_sigma[:, i]-z_sigma_mean, Z_sigma[:, i]-z_sigma_mean)
        S += self.Q

        # cross-covariance between state and measurement
        Sigma_hat = np.zeros((self.dim_x, 6))
        for i in range(2*self.dim_x + 1):
            Sigma_hat += self.Wc[i]*np.outer(self.sigma_points[:, i]-self.x, Z_sigma[:, i]-z_sigma_mean)

        # Kalman gain
        K = Sigma_hat*np.linalg.inv(S)
        print(f'K: {K}\n')
        # update state and covariance
        self.x += K@(self.dcam - z_sigma_mean)
        self.Sigma -= K@S@K.T

        print("X update:")
        print(self.x)
        print("X groundtruth:")
        print(self.gt_car[0:6])
    
    def state_transition(self, x: np.array, dt: float) -> np.array:
        ''' State transition model for target
        Args:
            x (np.array): state vector
            dt (float): time step
        Returns:
            np.array: predicted state vector
        '''
        pos_pred = x[0:3] + dt*x[3:6]
        vel_pred = x[3:6]               # assumption of constant velocity
<<<<<<< HEAD
=======

>>>>>>> 80449b83
        return np.concatenate((pos_pred, vel_pred))

    def measurement_model(self, x: np.array) -> np.array:
        ''' Measurement model for camera
        Args:
            x (np.array): position of target in world frame
        Returns:
            np.array: measurement vector (u, v, d) in image frame
        '''
        # calc. current cam position and direction
        cam_pos = self.gt_drone[0:3] + qv_mult(self.gt_drone[6:10], self.cam_offset)
        cam_dir = tf.transformations.quaternion_multiply(self.cam_dir, self.gt_drone[6:10])
        # calc. target position in camera frame
        tar_to_cam_world = x - cam_pos
        tar_pos_cam = qv_mult(qv_inv(cam_dir), tar_to_cam_world)
        # calc. target position in image frame
        u = (-self.f*tar_pos_cam[1]/tar_pos_cam[0])+self.pp[0]
        v = (-self.f*tar_pos_cam[2]/tar_pos_cam[0])+self.pp[1]
        d = self.depth_factor*np.linalg.norm(tar_pos_cam)
        return np.array([u, v, d])
        
    def get_sigma_points(self):
        self.sigma_points = np.tile(self.x, (self.dim_x*2+1, 1)).T
        L = np.diag(np.diag(np.linalg.cholesky(self.gamma**2*self.Sigma)))    # cholesky decomposition of Sigma (already returns the sqrt of Sigma, since A=LL*)
        self.sigma_points[:, 1:1+self.dim_x] += L
        self.sigma_points[:, 1+self.dim_x:] -= L

    def groundtruth_drone_callback(self, data):
        # position x,y,z
        self.gt_drone[0] = data.pose.pose.position.x
        self.gt_drone[1] = data.pose.pose.position.y
        self.gt_drone[2] = data.pose.pose.position.z

        # velocity x,y,z
        self.gt_drone[3] = data.twist.twist.linear.x
        self.gt_drone[4] = data.twist.twist.linear.y
        self.gt_drone[5] = data.twist.twist.linear.z

        # quaternion x,y,z,w
        self.gt_drone[6] = data.pose.pose.orientation.x
        self.gt_drone[7] = data.pose.pose.orientation.y
        self.gt_drone[8] = data.pose.pose.orientation.z
        self.gt_drone[9] = data.pose.pose.orientation.w

    def groundtruth_car_callback(self, data):
        # position x,y,z
        self.gt_car[0] = data.pose.pose.position.x
        self.gt_car[1] = data.pose.pose.position.y
        self.gt_car[2] = data.pose.pose.position.z

        # velocity x,y,z
        self.gt_car[3] = data.twist.twist.linear.x
        self.gt_car[4] = data.twist.twist.linear.y
        self.gt_car[5] = data.twist.twist.linear.z

        # quaternion x,y,z,w
        self.gt_car[6] = data.pose.pose.orientation.x
        self.gt_car[7] = data.pose.pose.orientation.y
        self.gt_car[8] = data.pose.pose.orientation.z
        self.gt_car[9] = data.pose.pose.orientation.w

        # init state vector
        if self.state_initialized is False:
            self.x = self.gt_car[0:6]
            self.state_initialized = True
            self.prev_time = data.header.stamp.secs

    def depth_cam_callback(self, data):
        if self.state_initialized is False:
            return
        # Calculate time difference
        timestamp = data.header.stamp.secs + data.header.stamp.nsecs*1e-9
        dt = (timestamp - self.prev_time)
        self.prev_time = timestamp
        # Get new depth camera data
        u = data.point.x
        v = data.point.y
        d = data.point.z
        # Calculate change in measurement
        if self.dcam_initialized is False:
            u_dot = 0
            v_dot = 0
            d_dot = 0
            self.dcam_initialized = True
        else:
            u_dot = (u - self.dcam[0])/dt
            v_dot = (v - self.dcam[1])/dt
            d_dot = (d - self.dcam[2])/dt

        # Update measurement data
        self.dcam = np.array([u, v, d, u_dot, v_dot, d_dot])
        
        # Call the UKF algorithm
        self.prediction_step(dt)
        self.update_step(dt)
<<<<<<< HEAD
=======
        print(f'x:    {self.x}\n')
        print(f'x_gt: {self.gt_car}\n')
>>>>>>> 80449b83
        self.publish_data()

    def publish_data(self):
        odom = Odometry()
        odom.header.stamp = rospy.Time.now()
        odom.header.frame_id = "odom"

        # Set the position
        odom.pose.pose.position.x = self.x[0]
        odom.pose.pose.position.y = self.x[1]
        odom.pose.pose.position.z = self.x[2]

        # Set the velocity
        odom.twist.twist.linear.x = self.x[3]
        odom.twist.twist.linear.y = self.x[4]
        odom.twist.twist.linear.z = self.x[5]

        self.pub.publish(odom)

if __name__ == '__main__':
<<<<<<< HEAD
    # np.set_printoptions(precision=4)
=======
    np.set_printoptions(precision=4)
>>>>>>> 80449b83
    rospy.init_node('ukf_node')
    ukf = UKF()
    rospy.spin()<|MERGE_RESOLUTION|>--- conflicted
+++ resolved
@@ -41,15 +41,9 @@
 
         # Sigma point parameters
         self.dim_x = 6
-<<<<<<< HEAD
         self.alpha = 1e-3 # suggested by Wan and van der Merwe
         self.beta = 2.0 # 2.0 is optimal for Gaussian priors
         self.kappa = self.dim_x - 3
-=======
-        self.alpha = 1e-3   # suggested by Wan and van der Merwe
-        self.beta = 2.0     # 2.0 is optimal for Gaussian priors
-        self.kappa = 0
->>>>>>> 80449b83
         self.lambda_ = self.alpha**2 * (self.dim_x + self.kappa) - self.dim_x
         self.gamma = np.sqrt(self.dim_x + self.lambda_)
         # Sigma point weights
@@ -73,13 +67,8 @@
         self.sigma_points = np.zeros((self.dim_x, 2*self.dim_x+1))  # dimension len(x) x 2*len(x) + 1
         
         # Initialize noise matrices
-<<<<<<< HEAD
         self.R = np.eye(self.dim_x)                             #TODO: Define process noise
         self.Q = np.diag(np.array([4., 4., 0.25, 1, 1, 1]))     #TODO: Define measurement noise
-=======
-        self.R = np.diag(np.array([1, 1., 1, 1000, 1000, 100]))      #TODO: Define process noise
-        self.Q = np.diag(np.array([4, 4., 0.25, 4/0.1, 4/0.1, 0.25/0.1]))      #TODO: Define measurement noise
->>>>>>> 80449b83
 
         # Set initial timestamp
         #? currently done in groundtruth_car_callback once the first groundtruth data is received
@@ -152,6 +141,7 @@
         Sigma_hat = np.zeros((self.dim_x, 6))
         for i in range(2*self.dim_x + 1):
             Sigma_hat += self.Wc[i]*np.outer(self.sigma_points[:, i]-self.x, Z_sigma[:, i]-z_sigma_mean)
+        
 
         # Kalman gain
         K = Sigma_hat*np.linalg.inv(S)
@@ -175,10 +165,6 @@
         '''
         pos_pred = x[0:3] + dt*x[3:6]
         vel_pred = x[3:6]               # assumption of constant velocity
-<<<<<<< HEAD
-=======
-
->>>>>>> 80449b83
         return np.concatenate((pos_pred, vel_pred))
 
     def measurement_model(self, x: np.array) -> np.array:
@@ -274,11 +260,6 @@
         # Call the UKF algorithm
         self.prediction_step(dt)
         self.update_step(dt)
-<<<<<<< HEAD
-=======
-        print(f'x:    {self.x}\n')
-        print(f'x_gt: {self.gt_car}\n')
->>>>>>> 80449b83
         self.publish_data()
 
     def publish_data(self):
@@ -299,11 +280,7 @@
         self.pub.publish(odom)
 
 if __name__ == '__main__':
-<<<<<<< HEAD
     # np.set_printoptions(precision=4)
-=======
-    np.set_printoptions(precision=4)
->>>>>>> 80449b83
     rospy.init_node('ukf_node')
     ukf = UKF()
     rospy.spin()