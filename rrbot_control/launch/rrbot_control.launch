<launch>

  <!-- Load joint controller configurations from YAML file to parameter server -->
  <rosparam file="$(find rrbot_control)/config/rrbot_control.yaml" command="load"/>

  <!-- load the controllers -->
  <node name="controller_spawner" pkg="controller_manager" type="spawner" respawn="false"
	output="screen" ns="/rrbot" args="joint_state_controller
					  motor0_velocity_controller
                                          motor1_velocity_controller
<<<<<<< HEAD
					  motor2_velocity_controller
=======
                                          motor2_velocity_controller
>>>>>>> 19bd1952
                                          motor3_velocity_controller
"/>

  <!-- convert joint states to TF transforms for rviz, etc -->
  <node name="robot_state_publisher" pkg="robot_state_publisher" type="robot_state_publisher"
	respawn="false" ns="/rrbot" output="screen">
        <!--remap from="/joint_states" to="/rrbot/joint_states" / -->
  </node>

</launch><|MERGE_RESOLUTION|>--- conflicted
+++ resolved
@@ -8,11 +8,7 @@
 	output="screen" ns="/rrbot" args="joint_state_controller
 					  motor0_velocity_controller
                                           motor1_velocity_controller
-<<<<<<< HEAD
-					  motor2_velocity_controller
-=======
                                           motor2_velocity_controller
->>>>>>> 19bd1952
                                           motor3_velocity_controller
 "/>
 
